"""Data Access for the IMAP Mission.

The Interstellar Mapping and Acceleration Probe (IMAP) is a NASA mission to study the
heliosphere. This package contains the data access tools for the IMAP mission. It
provides a convenient way to query the IMAP data archive and download data files.
"""

import os
from pathlib import Path

from imap_data_access.file_validation import ScienceFilePath, SPICEFilePath
from imap_data_access.io import download, query, upload

__all__ = [
    "query",
    "download",
    "upload",
    "ScienceFilePath",
    "SPICEFilePath",
    "VALID_INSTRUMENTS",
    "VALID_DATALEVELS",
    "VALID_FILE_EXTENSION",
    "FILENAME_CONVENTION",
]
<<<<<<< HEAD
__version__ = "0.10.1"
=======
__version__ = "0.11.0"
>>>>>>> d827ac7c


config = {
    "DATA_ACCESS_URL": os.getenv("IMAP_DATA_ACCESS_URL")
    or "https://api.dev.imap-mission.com",
    "DATA_DIR": Path(os.getenv("IMAP_DATA_DIR") or Path.cwd() / "data"),
    "API_KEY": os.getenv("IMAP_API_KEY"),
}
"""Settings configuration dictionary.

DATA_ACCESS_URL : This is the URL of the data access API.
DATA_DIR : This is where the file data is stored and organized by instrument and level.
    The default location is a 'data/' folder in the current working directory,
    "but this can be set on the command line using the --data-dir option, or through
    the environment variable IMAP_DATA_DIR.
API_KEY : This is the API key used to authenticate with the data access API.
    It can be set on the command line using the --api-key option, or through the
    environment variable IMAP_API_KEY. It is only necessary for uploading files.
"""


VALID_INSTRUMENTS = {
    "codice",
    "glows",
    "hit",
    "hi",
    "idex",
    "lo",
    "mag",
    "swapi",
    "swe",
    "ultra",
}

VALID_DATALEVELS = {
    "l0",
    "l1",
    "l1a",
    "l1b",
    "l1c",
    "l1ca",
    "l1cb",
    "l1d",
    "l2",
    "l2a",
    "l2b",
    "l3",
    "l3a",
    "l3b",
    "l3c",
    "l3d",
}

VALID_FILE_EXTENSION = {"pkts", "cdf"}

FILENAME_CONVENTION = (
    "<mission>_<instrument>_<datalevel>_<descriptor>_"
    "<startdate>(-<repointing>)_<version>.<extension>"
)<|MERGE_RESOLUTION|>--- conflicted
+++ resolved
@@ -22,11 +22,8 @@
     "VALID_FILE_EXTENSION",
     "FILENAME_CONVENTION",
 ]
-<<<<<<< HEAD
-__version__ = "0.10.1"
-=======
+
 __version__ = "0.11.0"
->>>>>>> d827ac7c
 
 
 config = {

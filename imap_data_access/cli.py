#!/usr/bin/env python3

"""Command line interface to the IMAP Data Access API.

This module serves as a command line utility to invoke the IMAP Data Access API.
It provides the ability to interact with the Science Data Center (SDC)
by querying, downloading, and uploading files to the data center.

Use
---
    imap-data-access <command> [<args>]
    imap-data-access --help
    imap-data-access download <file_path>
    imap-data-access query <query-parameters>
    imap-data-access upload <file_path>
"""

import argparse
import datetime
import logging
import os
from pathlib import Path

import imap_data_access
from imap_data_access.file_validation import ScienceFilePath
from imap_data_access.webpoda import download_daily_data


def _download_parser(args: argparse.Namespace):
    """Download a file from the IMAP SDC.

    Parameters
    ----------
    args : argparse.Namespace
        An object containing the parsed arguments and their values
    """
    output_path = imap_data_access.download(args.file_path)
    print(f"Successfully downloaded the file to: {output_path}")


def _print_query_results_table(query_results: list[dict]):
    """Print the query results in a table.

    Parameters
    ----------
    query_results : list
        A list of dictionaries containing the query results
    """
    num_files = len(query_results)
    print(f"Found [{num_files}] matching files")
    if num_files == 0:
        return

    # Use the query_results for the header
    headers = [
        "Instrument",
        "Data Level",
        "Descriptor",
        "Start Date",
        "Ingestion Date",
        "Repointing",
        "Version",
        "Filename",
    ]

    # Calculate the maximum width for each column based on the header and the data
    # have to adjust Ingestion Date and Filename to properly align
    column_widths = {}
    for header in headers[:-1]:
        column_widths[header] = max(
            len(header),
            *(len(str(item.get(header.lower(), ""))) for item in query_results),
        )

        column_widths["Ingestion Date"] = max(
            len("Ingestion Date"),
            *(
                len(os.path.basename(item.get("ingestion_date", "")))
                for item in query_results
            ),
        )

        column_widths["Filename"] = max(
            len("Filename"),
            *(
                len(os.path.basename(item.get("file_path", "")))
                for item in query_results
            ),
        )

    # Create the format string dynamically based on the number of columns
    format_string = (
        "| "
        + " | ".join([f"{{:<{column_widths[header]}}}" for header in headers])
        + " |"
    )

    # Add hyphens for a separator between header and data
    hyphens = "|" + "-" * (sum(column_widths.values()) + 3 * len(headers) - 1) + "|"

    print(hyphens)
    # Print header
    print(format_string.format(*headers))
    print(hyphens)

    # Print data
    for item in query_results:
        values = [
            str(item.get("instrument", "")),
            str(item.get("data_level", "")),
            str(item.get("descriptor", "")),
            str(item.get("start_date", "")),
            str(item.get("ingestion_date", "")),
            str(item.get("repointing", "")) or "",
            str(item.get("version", "")),
            os.path.basename(item.get("file_path", "")),
        ]
        print(format_string.format(*values))

    # Close the table
    print(hyphens)


def _query_parser(args: argparse.Namespace):
    """Query the IMAP SDC.

    Parameters
    ----------
    args : argparse.Namespace
        An object containing the parsed arguments and their values
    """
    # Filter to get the arguments of interest from the namespace
    valid_args = [
        "instrument",
        "data_level",
        "descriptor",
        "start_date",
        "end_date",
        "ingestion_start_date",
        "ingestion_end_date",
        "repointing",
        "version",
        "extension",
        "filename",
    ]

    query_params = {
        key: value
        for key, value in vars(args).items()
        if key in valid_args and value is not None
    }

    # Checking to see if a filename was passed.
    if args.filename is not None:
        del query_params["filename"]
        if query_params:
            raise TypeError("Too many arguments, '--filename' should be ran by itself")

        file_path = ScienceFilePath(args.filename)
        query_params = {
            "instrument": file_path.instrument,
            "data_level": file_path.data_level,
            "descriptor": file_path.descriptor,
            "start_date": file_path.start_date,
            "repointing": file_path.repointing,
            "version": file_path.version,
            "extension": file_path.extension,
        }

    query_results = imap_data_access.query(**query_params)

    if args.output_format == "table":
        _print_query_results_table(query_results)
    elif args.output_format == "json":
        # Dump the content directly
        print(query_results)


def _upload_parser(args: argparse.Namespace):
    """Upload a file to the IMAP SDC.

    Parameters
    ----------
    args : argparse.Namespace
        An object containing the parsed arguments and their values
    """
    imap_data_access.upload(args.file_path)
    print("Successfully uploaded the file to the IMAP SDC")


def _webpoda_parser(args: argparse.Namespace):
    """Download raw packet data from IMAP.

    Parameters
    ----------
    args : argparse.Namespace
        An object containing the parsed arguments and their values
    """
    if args.end_date:
        end_time = args.end_date
    else:
        end_time = args.start_date
    # Now push that out to 23:59:59
    end_time = datetime.datetime.combine(end_time, datetime.time.max)

    download_daily_data(
        instrument=args.instrument,
        start_time=args.start_date,
        end_time=end_time,
    )
    print("Successfully downloaded the data from webpoda.")


# PLR0915: too many statements
def main():  # noqa: PLR0915
    """Parse the command line arguments.

    Run the command line interface to the IMAP Data Access API.
    """
    api_key_help = (
        "API key to authenticate with the IMAP SDC. "
        "This can also be set using the IMAP_API_KEY environment variable. "
        "It is only necessary for uploading files."
    )
    webpoda_token_help = (
        "Used to authenticate with the IMAP Project. "  # noqa: S105
        "This can also be set using the IMAP_WEBPODA_TOKEN environment variable. "
        "It is only necessary for downloading binary packet data."
    )
    data_dir_help = (
        "Directory to use for reading and writing IMAP data. "
        "The default is a 'data/' folder in the "
        "current working directory. This can also be "
        "set using the IMAP_DATA_DIR environment variable."
    )
    description = (
        "This command line program accesses the IMAP SDC APIs to query, download, "
        "and upload data files."
    )
    download_help = (
        "Download a file from the IMAP SDC to the locally configured data directory. "
        "Run 'download -h' for more information. "
    )
    help_menu_for_download = (
        "Download a file from the IMAP SDC to the locally configured data directory. "
    )
    file_path_help = (
        "This must be the full path to the file."
        "\nE.g. imap/mag/l0/2025/01/imap_mag_l0_raw_20250101_v001.pkts"
    )
    query_help = (
        "Query the IMAP SDC for files matching the query parameters. "
        "The query parameters are optional, but at least one must be provided. "
        "Run 'query -h' for more information."
    )
    help_menu_for_query = (
        "Query the IMAP SDC for files matching the query parameters. "
        "The query parameters are optional, but at least one must be provided. "
    )
    upload_help = (
        "Upload a file to the IMAP SDC. This must be the full path to the file."
        "\nE.g. imap/mag/l0/2025/01/imap_mag_l0_raw_20250101_v001.pkts. "
        "Run 'upload -h' for more information."
    )
    help_menu_for_upload = (
        "Upload a file to the IMAP SDC. This must be the full path to the file."
        "\nE.g. imap/mag/l0/2025/01/imap_mag_l0_raw_20250101_v001.pkts. "
    )
    url_help = (
        "URL of the IMAP SDC API. "
        "The default is https://api.dev.imap-mission.com. This can also be "
        "set using the IMAP_DATA_ACCESS_URL environment variable."
    )

    parser = argparse.ArgumentParser(prog="imap-data-access", description=description)
    parser.add_argument(
        "--version",
        action="version",
        version=f"%(prog)s {imap_data_access.__version__}",
        help="Show programs version number and exit. No other parameters needed.",
    )
    parser.add_argument("--api-key", type=str, required=False, help=api_key_help)
    parser.add_argument(
        "--webpoda-token", type=str, required=False, help=webpoda_token_help
    )
    parser.add_argument("--data-dir", type=Path, required=False, help=data_dir_help)
    parser.add_argument("--url", type=str, required=False, help=url_help)
    # Logging level
    parser.add_argument(
        "--debug",
        help="Print lots of debugging statements.",
        action="store_const",
        dest="loglevel",
        const=logging.DEBUG,
        default=logging.WARNING,
    )
    parser.add_argument(
        "-v",
        "--verbose",
        help="Add verbose output",
        action="store_const",
        dest="loglevel",
        const=logging.INFO,
    )

    # Download command
    subparsers = parser.add_subparsers(required=True)
    parser_download = subparsers.add_parser(
        "download", help=download_help, description=help_menu_for_download
    )
    parser_download.add_argument("file_path", type=Path, help=file_path_help)
    parser_download.set_defaults(func=_download_parser)

    # Query command (with optional arguments)
    query_parser = subparsers.add_parser(
        "query", help=query_help, description=help_menu_for_query
    )
    query_parser.add_argument(
        "--instrument",
        type=str,
        required=False,
        help="Name of the instrument",
        choices=imap_data_access.VALID_INSTRUMENTS,
    )
    query_parser.add_argument(
        "--data-level",
        type=str,
        required=False,
        help="Data level of the product (l0, l1a, l2, etc.)",
    )
    query_parser.add_argument(
        "--descriptor",
        type=str,
        required=False,
        help="Descriptor of the product (raw, burst, etc.)",
    )
    query_parser.add_argument(
        "--start-date",
        type=str,
        required=False,
        help="Start date for files in YYYYMMDD format",
    )
    query_parser.add_argument(
        "--end-date",
        type=str,
        required=False,
        help="End date for a range of file timestamps in YYYYMMDD format",
    )
    query_parser.add_argument(
        "--ingestion-start-date",
        type=str,
        required=False,
<<<<<<< HEAD
        help="Ingestion start date for a range of file timestamps in YYYYMMDD format",
=======
        help="Ingestion start date by for files in YYYYMMDD format",
>>>>>>> ad0f931d
    )
    query_parser.add_argument(
        "--ingestion-end-date",
        type=str,
        required=False,
        help="Ingestion end date for a range of file timestamps in YYYYMMDD format",
    )
    query_parser.add_argument(
        "--repointing",
        type=str,
        required=False,
        help="Repointing number (repoint00000)",
    )
    query_parser.add_argument(
        "--version",
        type=str,
        required=False,
        help="Version of the product in the format 'v001'."
        " Must have one other parameter to run."
        " Passing 'latest' will return latest version of a file",
    )
    query_parser.add_argument(
        "--extension", type=str, required=False, help="File extension (cdf, pkts)"
    )
    query_parser.add_argument(
        "--output-format",
        type=str,
        required=False,
        help="How to format the output, default is 'table'",
        choices=["table", "json"],
        default="table",
    )
    query_parser.add_argument(
        "--filename",
        type=str,
        required=False,
        help="Name of a file to be searched for. For convention standards see https://imap-"
        "processing.readthedocs.io/en/latest/development-guide/style-guide/naming-conventions"
        ".html#data-product-file-naming-conventions",
    )
    query_parser.set_defaults(func=_query_parser)

    # Upload command
    parser_upload = subparsers.add_parser(
        "upload", help=upload_help, description=help_menu_for_upload
    )
    parser_upload.add_argument("file_path", type=Path, help=file_path_help)
    parser_upload.set_defaults(func=_upload_parser)

    # Webpoda command
    parser_webpoda = subparsers.add_parser(
        "webpoda", help="Raw packet data download per instrument"
    )
    parser_webpoda.add_argument(
        "--instrument",
        type=str,
        required=True,
        help="Name of the instrument",
        choices=imap_data_access.VALID_INSTRUMENTS,
    )
    parser_webpoda.add_argument(
        "--start-date",
        type=lambda d: datetime.datetime.strptime(d, "%Y%m%d"),
        required=True,
        help="Start date for the query in YYYYMMDD format. "
        "The query uses Earth Received Time (ERT).",
    )
    parser_webpoda.add_argument(
        "--end-date",
        type=lambda d: datetime.datetime.strptime(d, "%Y%m%d"),
        required=False,
        help="End date for the query in YYYYMMDD format. "
        "The query uses Earth Received Time (ERT). If not provided "
        "the query will be for the start date only.",
    )
    parser_webpoda.set_defaults(func=_webpoda_parser)

    # Parse the arguments and set the values
    try:
        args = parser.parse_args()
    except TypeError:
        parser.exit(
            status=1,
            message="Please provide input parameters, "
            "or use '-h' for more information.",
        )

    logging.basicConfig(level=args.loglevel)

    if args.data_dir:
        # We got an explicit data directory from the command line
        data_path = args.data_dir.resolve()
        if not data_path.exists():
            parser.error(f"Data directory {args.data_dir} does not exist")
        # Set the data directory to the user-supplied value
        imap_data_access.config["DATA_DIR"] = data_path

    if args.url:
        # We got an explicit url from the command line
        imap_data_access.config["DATA_ACCESS_URL"] = args.url

    if args.api_key:
        # We got an explicit api key from the command line
        imap_data_access.config["API_KEY"] = args.api_key

    if args.webpoda_token:
        # We got an explicit webpoda token from the command line
        imap_data_access.config["WEBPODA_TOKEN"] = args.webpoda_token

    # Now process through the respective function for the invoked command
    # (set with set_defaults on the subparsers above)
    try:
        args.func(args)
    except Exception as e:
        # Make sure we are exiting with non-zero exit code and printing the message
        parser.exit(status=1, message=f"{e!r}\n")


if __name__ == "__main__":
    main()<|MERGE_RESOLUTION|>--- conflicted
+++ resolved
@@ -350,11 +350,8 @@
         "--ingestion-start-date",
         type=str,
         required=False,
-<<<<<<< HEAD
         help="Ingestion start date for a range of file timestamps in YYYYMMDD format",
-=======
-        help="Ingestion start date by for files in YYYYMMDD format",
->>>>>>> ad0f931d
+
     )
     query_parser.add_argument(
         "--ingestion-end-date",

--- conflicted
+++ resolved
@@ -114,7 +114,6 @@
         if key in valid_args and value is not None
     }
 
-<<<<<<< HEAD
     # Checking to see if a filename was passed.
     if args.filename is not None:
         del query_params["filename"]
@@ -132,8 +131,6 @@
             "extension": file_path.extension,
         }
 
-=======
->>>>>>> 3008ba6a
     query_results = imap_data_access.query(**query_params)
 
     if args.output_format == "table":

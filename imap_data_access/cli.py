--- conflicted
+++ resolved
@@ -261,7 +261,6 @@
     print("Successfully downloaded the data from webpoda.")
 
 
-<<<<<<< HEAD
 def add_query_args(subparser: ArgumentParser) -> None:
     """Add query arguments to subparser.
 
@@ -356,7 +355,7 @@
         ".html#data-product-file-naming-conventions",
     )
     subparser.set_defaults(func=_query_parser)
-=======
+
 def _reprocess_parser(args: argparse.Namespace):
     """Trigger reprocessing of data for a specific time range.
 
@@ -380,7 +379,7 @@
     }
     imap_data_access.reprocess(**reprocess_params)
     print("Successfully triggered reprocessing for the given parameters.")
->>>>>>> 9048f8b1
+
 
 
 # PLR0915: too many statements
